/*global describe, it */

import * as Proton from '../src';

import { TIME } from './constants';
import chai from 'chai';

const { assert } = chai;

describe('Alpha', () => {
  const behaviour = new Proton.Alpha(1, 0);

  it('should instantiate with the correct properties', done => {
<<<<<<< HEAD
    const behaviour = new Proton.Alpha(1, 0);
    const { life, age, energy, dead, easing, alphaA, alphaB } = behaviour;
=======
    const { life, age, energy, dead, _same, easing, a, b } = behaviour;
>>>>>>> cfb870dd

    assert.strictEqual(life, Infinity);
    assert.strictEqual(age, 0);
    assert.strictEqual(energy, 1);
    assert.isFalse(dead);
    assert.isFalse(_same);
    assert.isFunction(easing);
    assert.isTrue(a instanceof Proton.Span);
    assert.isTrue(b instanceof Proton.Span);
    assert.isFalse(a._isArray);
    assert.isFalse(a._center);
    assert.strictEqual(a.a, 1);
    assert.strictEqual(a.b, 1);
    assert.isFalse(b._isArray);
    assert.isFalse(b._center);
    assert.strictEqual(b.a, 0);
    assert.strictEqual(b.b, 0);

    done();
  });

  it('should initialize with the correct properties', done => {
    const particle = new Proton.Particle();

    behaviour.initialize(particle);

    const { alpha, useAlpha, transform: { alphaA, alphaB } } = particle;

    assert.strictEqual(alpha, 1);
    assert.isTrue(useAlpha);
    assert.strictEqual(alphaA, 1);
    assert.strictEqual(alphaB, 0);

    done();
  });

  it('should have the correct properties after applying behaviour', done => {
    const particle = new Proton.Particle();

    behaviour.initialize(particle);
    behaviour.applyBehaviour(particle, TIME);

    const { life, age, energy, dead, _same, easing, a, b } = behaviour;

    assert.strictEqual(life, Infinity);
    assert.strictEqual(age, 1000);
    assert.strictEqual(energy, 1);
    assert.isFalse(dead);
    assert.isFalse(_same);
    assert.isFunction(easing);
    assert.isTrue(alphaA instanceof Proton.Span);
    assert.isTrue(alphaB instanceof Proton.Span);
    assert.isFalse(alphaA._isArray);
    assert.isFalse(alphaA._center);
    assert.strictEqual(alphaA.a, 1);
    assert.strictEqual(alphaA.b, 1);
    assert.isFalse(alphaB._isArray);
    assert.isFalse(alphaB._center);
    assert.strictEqual(alphaB.a, 0);
    assert.strictEqual(alphaB.b, 0);

    done();
  });
});<|MERGE_RESOLUTION|>--- conflicted
+++ resolved
@@ -11,12 +11,8 @@
   const behaviour = new Proton.Alpha(1, 0);
 
   it('should instantiate with the correct properties', done => {
-<<<<<<< HEAD
     const behaviour = new Proton.Alpha(1, 0);
-    const { life, age, energy, dead, easing, alphaA, alphaB } = behaviour;
-=======
-    const { life, age, energy, dead, _same, easing, a, b } = behaviour;
->>>>>>> cfb870dd
+    const { life, age, energy, dead, _same, easing, alphaA, alphaB } = behaviour;
 
     assert.strictEqual(life, Infinity);
     assert.strictEqual(age, 0);
@@ -24,16 +20,16 @@
     assert.isFalse(dead);
     assert.isFalse(_same);
     assert.isFunction(easing);
-    assert.isTrue(a instanceof Proton.Span);
-    assert.isTrue(b instanceof Proton.Span);
-    assert.isFalse(a._isArray);
-    assert.isFalse(a._center);
-    assert.strictEqual(a.a, 1);
-    assert.strictEqual(a.b, 1);
-    assert.isFalse(b._isArray);
-    assert.isFalse(b._center);
-    assert.strictEqual(b.a, 0);
-    assert.strictEqual(b.b, 0);
+    assert.isTrue(alphaA instanceof Proton.Span);
+    assert.isTrue(alphaB instanceof Proton.Span);
+    assert.isFalse(alphaA._isArray);
+    assert.isFalse(alphaA._center);
+    assert.strictEqual(alphaA.a, 1);
+    assert.strictEqual(alphaA.b, 1);
+    assert.isFalse(alphaB._isArray);
+    assert.isFalse(alphaB._center);
+    assert.strictEqual(alphaB.a, 0);
+    assert.strictEqual(alphaB.b, 0);
 
     done();
   });
@@ -59,7 +55,7 @@
     behaviour.initialize(particle);
     behaviour.applyBehaviour(particle, TIME);
 
-    const { life, age, energy, dead, _same, easing, a, b } = behaviour;
+    const { life, age, energy, dead, _same, easing, alphaA, alphaB } = behaviour;
 
     assert.strictEqual(life, Infinity);
     assert.strictEqual(age, 1000);
